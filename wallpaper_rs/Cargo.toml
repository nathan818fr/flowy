--- conflicted
+++ resolved
@@ -15,13 +15,11 @@
 [dependencies]
 enquote = "1.0.3"
 
-<<<<<<< HEAD
 [target.'cfg(target_os = "windows")'.dependencies]
 winapi = { version = "0.3.9", features = ["winuser"] }
-=======
+
 [target.'cfg(target_os = "linux")'.dependencies]
 dirs-next = "1.0"
 
 [[example]]
-name = "get_wallpaper"
->>>>>>> b3e7d2c9
+name = "get_wallpaper"