--- conflicted
+++ resolved
@@ -1,7 +1,3 @@
-<<<<<<< HEAD
-[workspace]
-members = ["flowy", "wallpaperrs"]
-=======
 [package]
 name = "flowy"
 version = "0.2.1"
@@ -40,5 +36,4 @@
     ["assets/flowy.service", "etc/systemd/user/", "644"],
     ["target/release/flowy", "usr/bin/", "755"],
 ]
-maintainer-scripts = "scripts/"
->>>>>>> 52c82bfe
+maintainer-scripts = "scripts/"